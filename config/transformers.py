--- conflicted
+++ resolved
@@ -6,93 +6,6 @@
 from scipy import stats
 from scipy.signal import butter, decimate, filtfilt, iirnotch, resample, sosfiltfilt
 from sklearn.base import BaseEstimator, TransformerMixin
-
-<<<<<<< HEAD
-# class EmgFilterTransformer:
-#     def __init__(
-#         self,
-#         original_fs=1024,
-#         target_fs=2048,
-#         f0=50.0,
-#         bw=5.0,
-#         low=30.0,
-#         high=500.0,
-#         order=4,
-#     ):
-#         self.original_fs = original_fs
-#         self.target_fs = target_fs
-#         self.f0 = f0
-#         self.bw = bw
-#         self.low = low
-#         self.high = high
-#         self.order = order
-
-#     def transform(self, X):
-#         """
-#         Resample signal using anti-aliasing filters
-#         Apply notch and zero-phase bandpass filters to EMG signal.
-#         Parameters:
-#             emg_signal (array): Raw EMG signal
-#             fs (float): Sampling frequency in Hz
-
-#         Returns:
-#             array: Resampled signal
-
-#         """
-#         # resample
-#         X_resampled = self._resample_signal(X, self.original_fs, self.target_fs)
-
-#         # 1. Notch filter
-#         Q = self.f0 / self.bw  # Quality factor
-#         b_notch, a_notch = iirnotch(self.f0, Q, self.target_fs)
-#         X_notched = filtfilt(b_notch, a_notch, X_resampled)
-
-#         # 2. Bandpass filter (30-500 Hz)
-#         sos_bandpass = butter(
-#             self.order,
-#             [self.low, self.high],
-#             btype="bandpass",
-#             fs=self.target_fs,
-#             output="sos",
-#         )
-#         X_filtered = sosfiltfilt(sos_bandpass, X_notched)
-
-#         # resample back
-#         X_filtered_resampled = self._resample_signal(
-#             X_filtered, self.target_fs, self.original_fs
-#         )
-
-#         return X_filtered_resampled
-
-#     def _resample_signal(self, signal, original_fs, target_fs):
-#         """
-#         Resample signal using anti-aliasing filters
-
-#         Parameters:
-#             signal (array): Input signal
-#             original_fs (float): Original sampling frequency
-#             target_fs (float): Target sampling frequency
-
-#         Returns:
-#             array: Resampled signal
-#         """
-#         ratio = original_fs / target_fs
-
-#         if ratio > 1:  # Downsampling
-#             # Ensure integer ratio
-#             if not ratio.is_integer():
-#                 raise ValueError("Use Method 2 for non-integer ratios")
-#             resampled = decimate(signal, int(ratio), zero_phase=True)
-
-#         elif ratio < 1:  # Upsampling
-#             # Use Fourier method for best time-domain preservation
-#             num_samples = int(len(signal) * target_fs / original_fs)
-#             resampled = resample(signal, num_samples)
-
-#         return resampled
-=======
-from config.validation import mutual_info_corr
->>>>>>> 8c69894f
 
 
 class EmgFilterTransformer(BaseEstimator, TransformerMixin):
