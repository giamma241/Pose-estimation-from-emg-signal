--- conflicted
+++ resolved
@@ -3,17 +3,22 @@
 from scipy import stats
 from scipy.signal import butter, decimate, filtfilt, iirnotch, resample, sosfiltfilt
 from sklearn.base import BaseEstimator, TransformerMixin
-<<<<<<< HEAD
-=======
-from config.validation import mutual_info_corr
->>>>>>> eefaf5d8
 
 
 class EmgFilterTransformer:
-    def __init__(self, original_fs = 1024, target_fs = 2048, f0 = 50.0, bw = 5.0, low = 30.0, high = 500.0, order = 4):
+    def __init__(
+        self,
+        original_fs=1024,
+        target_fs=2048,
+        f0=50.0,
+        bw=5.0,
+        low=30.0,
+        high=500.0,
+        order=4,
+    ):
         self.original_fs = original_fs
         self.target_fs = target_fs
-        self.f0 = f0 
+        self.f0 = f0
         self.bw = bw
         self.low = low
         self.high = high
@@ -26,58 +31,61 @@
         Parameters:
             emg_signal (array): Raw EMG signal
             fs (float): Sampling frequency in Hz
-            
+
         Returns:
             array: Resampled signal
-        
+
         """
         # resample
         X_resampled = self._resample_signal(X, self.original_fs, self.target_fs)
-        
+
         # 1. Notch filter
-        Q = self.f0 / self.bw    # Quality factor
+        Q = self.f0 / self.bw  # Quality factor
         b_notch, a_notch = iirnotch(self.f0, Q, self.target_fs)
         X_notched = filtfilt(b_notch, a_notch, X_resampled)
-        
+
         # 2. Bandpass filter (30-500 Hz)
         sos_bandpass = butter(
             self.order,
             [self.low, self.high],
-            btype='bandpass',
+            btype="bandpass",
             fs=self.target_fs,
-            output='sos')
+            output="sos",
+        )
         X_filtered = sosfiltfilt(sos_bandpass, X_notched)
 
         # resample back
-        X_filtered_resampled = self._resample_signal(X_filtered, self.target_fs, self.original_fs)
-        
+        X_filtered_resampled = self._resample_signal(
+            X_filtered, self.target_fs, self.original_fs
+        )
+
         return X_filtered_resampled
-    
+
     def _resample_signal(self, signal, original_fs, target_fs):
         """
         Resample signal using anti-aliasing filters
-        
+
         Parameters:
             signal (array): Input signal
             original_fs (float): Original sampling frequency
             target_fs (float): Target sampling frequency
-            
+
         Returns:
             array: Resampled signal
         """
         ratio = original_fs / target_fs
-        
+
         if ratio > 1:  # Downsampling
             # Ensure integer ratio
             if not ratio.is_integer():
                 raise ValueError("Use Method 2 for non-integer ratios")
             resampled = decimate(signal, int(ratio), zero_phase=True)
-            
+
         elif ratio < 1:  # Upsampling
             # Use Fourier method for best time-domain preservation
             num_samples = int(len(signal) * target_fs / original_fs)
             resampled = resample(signal, num_samples)
-            
+
         return resampled
 
 
@@ -121,13 +129,15 @@
         labels = Y[..., label_indices]
         labels = np.moveaxis(labels, -1, -2)  # (..., n_windows, n_labels)
         return labels
-    
+
+
 class TimeDomainTransformer(BaseEstimator, TransformerMixin):
     """
     Transformer that extracts N standard time-domain features
     from the last axis of a NumPy array of shape (..., n_times),
     returning an array of shape (..., N).
     """
+
     def __init__(self, sigma_mpr=1.0):
         """
         Parameters:
@@ -149,36 +159,33 @@
             np.ndarray: the array of EMG time domain features of shape (...,n_features)
                          computed on the time dimension of X
                          feature list:
-                         [MAV, RMS, VAR, STD, ZC, MPR, MAA, WL, SSC, WA, MFL, KRT]      
-        """
-        MAV = np.mean(np.abs(X), axis=-1) # Mean Absolute Value
-        RMS = np.sqrt(np.mean(X**2, axis=-1)) # Root Mean Square
-        VAR = np.var(X, ddof=1, axis=-1) # Variance
-        STD = np.std(X, ddof=1, axis=-1) # Standard Deviation
-        ZC  = np.sum(X[..., :-1] * X[..., 1:] < 0, axis=-1) # Zero crossing count
-        MPR = np.mean(np.abs(X) > self.sigma_mpr, axis=-1) # Myopulse percentage rate
-        MAA = np.max(np.abs(X), axis=-1) # Maximum absolute amplitude
-        WL  = np.sum(np.abs(np.diff(X, axis=-1)), axis=-1) # Waveform length
-        
+                         [MAV, RMS, VAR, STD, ZC, MPR, MAA, WL, SSC, WA, MFL, KRT]
+        """
+        MAV = np.mean(np.abs(X), axis=-1)  # Mean Absolute Value
+        RMS = np.sqrt(np.mean(X**2, axis=-1))  # Root Mean Square
+        VAR = np.var(X, ddof=1, axis=-1)  # Variance
+        STD = np.std(X, ddof=1, axis=-1)  # Standard Deviation
+        ZC = np.sum(X[..., :-1] * X[..., 1:] < 0, axis=-1)  # Zero crossing count
+        MPR = np.mean(np.abs(X) > self.sigma_mpr, axis=-1)  # Myopulse percentage rate
+        MAA = np.max(np.abs(X), axis=-1)  # Maximum absolute amplitude
+        WL = np.sum(np.abs(np.diff(X, axis=-1)), axis=-1)  # Waveform length
+
         SSC = np.sum(
-            (-(X[..., 2:] - X[..., 1:-1]) *
-              (X[..., 1:-1] - X[..., :-2]) > 0),
-            axis=-1
-        ) # slope sign changes
-        WA  = np.sum(
-            np.abs(np.diff(X, axis=-1)) - STD[..., None] > 0,
-            axis=-1
-        ) # Wilson amplitude
+            (-(X[..., 2:] - X[..., 1:-1]) * (X[..., 1:-1] - X[..., :-2]) > 0), axis=-1
+        )  # slope sign changes
+        WA = np.sum(
+            np.abs(np.diff(X, axis=-1)) - STD[..., None] > 0, axis=-1
+        )  # Wilson amplitude
         MFL = np.log(
-            np.sqrt(np.sum(np.diff(X, axis=-1)**2, axis=-1))
-        ) # Maximum fractal length
-        KRT = stats.kurtosis(X, axis=-1, bias=False) # Kurtosis
-        
-        ans = np.stack([MAV, RMS, VAR, STD, ZC, MPR,
-                         MAA, WL, SSC, WA, MFL, KRT],
-                        axis=-1)
+            np.sqrt(np.sum(np.diff(X, axis=-1) ** 2, axis=-1))
+        )  # Maximum fractal length
+        KRT = stats.kurtosis(X, axis=-1, bias=False)  # Kurtosis
+
+        ans = np.stack(
+            [MAV, RMS, VAR, STD, ZC, MPR, MAA, WL, SSC, WA, MFL, KRT], axis=-1
+        )
         return ans.reshape(*ans.shape[:-2], -1)
-    
+
     def set_output(self, *, transform=None):
         # Here for compatibility
         return super().set_output(transform=transform)
